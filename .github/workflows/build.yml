--- conflicted
+++ resolved
@@ -8,11 +8,6 @@
 jobs:
   build:
     runs-on: windows-latest
-<<<<<<< HEAD
-    
-=======
-
->>>>>>> 2912bb4b
     steps:
       - name: Checkout code
         uses: actions/checkout@v4
@@ -39,22 +34,6 @@
 
   release:
     needs: build
-<<<<<<< HEAD
-    runs-on: windows-latest
-    
-    steps:
-    - name: Download artifact
-      uses: actions/download-artifact@v4
-      with:
-        name: excel_checker
-        
-    - name: Create Release
-      uses: softprops/action-gh-release@v1
-      with:
-        files: excel_checker/excel_checker.exe
-      env:
-        GITHUB_TOKEN: ${{ secrets.GITHUB_TOKEN }}
-=======
     runs-on: ubuntu-latest
 
     steps:
@@ -67,5 +46,4 @@
       - name: Create GitHub Release
         uses: softprops/action-gh-release@v2
         with:
-          files: ./release/excel_checker.exe
->>>>>>> 2912bb4b
+          files: ./release/excel_checker.exe